from __future__ import annotations

import asyncio
import atexit
import json
import os
import time
from typing import Any, Callable, List, Optional, Tuple

import psutil
from dask.distributed import Client, LocalCluster, Nanny, Worker

from karabo.error import KaraboDaskError
from karabo.util._types import IntFloat
from karabo.util.data_util import extract_chars_from_string, extract_digit_from_string
from karabo.warning import KaraboWarning

DASK_INFO_FOLDER = ".karabo_dask"
DASK_INFO_FILE = "dask_info.json"

##
if "SLURM_JOB_ID" in os.environ:
    DASK_INFO_FOLDER = os.path.join(DASK_INFO_FOLDER, str(os.environ["SLURM_JOB_ID"]))
os.makedirs(DASK_INFO_FOLDER, exist_ok=True)
DASK_INFO_ADDRESS = os.path.join(DASK_INFO_FOLDER, DASK_INFO_FILE)


class DaskHandler:
    """
    A class for managing a Dask client.

    Attributes
    ----------
    dask_client: Optional[Client]
        The Dask client object. If None, a new client will be created.
    n_workers_scheduler_node : int
        The number of workers to start on the scheduler node.
    min_gb_ram_per_worker : Optional[float]
        The minimum RAM to allocate per worker in GB.
    n_threads_per_worker : int
        The number of threads to use per worker. Standard is 1.
    use_dask: Optional[bool]
        Whether to use Dask or not. If None, Dask will be used if the
        current node is a SLURM node and there are more than 1 node.
    use_workers_or_nannies: Optional[str]
        Whether to use workers or nannies. If None, nannies will be used.
        This could lead to more processing (see documentation for dask usage
        in Karabo).
    TIMEOUT: int
        The timeout in seconds for the Dask scheduler to wait for all the
        workers to connect.


    Methods
    -------
    get_dask_client() -> Client:
        Returns a Dask client object. If the client does not exist, and
        the current node is a SLURM node and there are more than 1 node,
        a Dask client will be created.

    """

    dask_client: Optional[Client] = None
    n_workers_scheduler_node: int = 1
    min_gb_ram_per_worker: Optional[int] = None
    n_threads_per_worker: Optional[int] = None
    use_dask: Optional[bool] = None
    use_workers_or_nannies: Optional[str] = "nannies"
    TIMEOUT: int = 60

    @staticmethod
    def get_dask_client() -> Client:
        if DaskHandler.dask_client is None:
            if is_on_slurm_cluster() and get_number_of_nodes() > 1:
                DaskHandler.dask_client = setup_dask_for_slurm(
                    DaskHandler.n_workers_scheduler_node,
                    DaskHandler.min_gb_ram_per_worker,
                )
            else:
                DaskHandler.dask_client = get_local_dask_client(
                    DaskHandler.min_gb_ram_per_worker
                )
            # Write the dashboard link to a file
            with open("karabo-dask-dashboard.txt", "w") as f:
                f.write(DaskHandler.dask_client.dashboard_link)
            # Register cleanup function
            print(f"Dashboard link: {DaskHandler.dask_client.dashboard_link}")
            atexit.register(dask_cleanup, DaskHandler.dask_client)
        return DaskHandler.dask_client

    @staticmethod
    def should_dask_be_used(override: Optional[bool] = None) -> bool:
        if override is not None:
            return override
        elif DaskHandler.use_dask is not None:
            return DaskHandler.use_dask
        elif DaskHandler.dask_client is not None:
            return True
        elif is_on_slurm_cluster() and get_number_of_nodes() > 1:
            return True
        else:
            return False


def dask_cleanup(client: Client) -> None:
    # Remove the scheduler file if somehow it was not removed
    if os.path.exists(DASK_INFO_ADDRESS):
        os.remove(DASK_INFO_ADDRESS)

    # Remove the dashboard file if somehow it was not removed
    if os.path.exists("karabo-dask-dashboard.txt"):
        os.remove("karabo-dask-dashboard.txt")

    if client is not None:
        client.close()
        client.shutdown()


def prepare_slurm_nodes_for_dask() -> None:
    # Detect if we are on a slurm cluster
    if not is_on_slurm_cluster() or get_number_of_nodes() <= 1:
        DaskHandler.use_dask = False
        return
    elif is_first_node():
        slurm_job_nodelist = check_env_var(
            var="SLURM_JOB_NODELIST", fun=prepare_slurm_nodes_for_dask
        )
        print(
            "Detected SLURM cluster. Setting up dask on the following "
            f"nodes: {slurm_job_nodelist}"
        )
<<<<<<< HEAD
        print("Detected SLURM cluster. Setting up dask on the following "
              f"nodes: {slurm_job_nodelist}")
        print(f"First Node, containing the scheduler, is: {get_node_name()}")
=======
        print(f"First Node, containing the scheduler, is: {get_node_name}")
>>>>>>> 4f164b6f
    else:
        pass


def calculate_number_of_workers_per_node(
    min_ram_gb_per_worker: Optional[IntFloat],
) -> int:
    if min_ram_gb_per_worker is None:
        return 1
    # Calculate number of workers per node
    ram = psutil.virtual_memory().available / 1e9  # GB
    n_workers_per_node = int(ram / (min_ram_gb_per_worker))
    if ram < min_ram_gb_per_worker:
        KaraboWarning(
            f"Only {ram} GB of RAM available. Requested at least "
            f"{min_ram_gb_per_worker} GB. Setting number of "
            f"workers per node to 1."
        )
        n_workers_per_node = 1

    if n_workers_per_node > psutil.cpu_count():
        KaraboWarning(
            f"Only {psutil.cpu_count()} CPUs available. Requested "
            f"{n_workers_per_node} workers per node. Setting number of "
            f"workers per node to {psutil.cpu_count()}."
        )
        n_workers_per_node = psutil.cpu_count()

    return n_workers_per_node


def get_local_dask_client(
    min_ram_gb_per_worker: Optional[IntFloat],
) -> Client:
    # Calculate number of workers per node
    n_workers = calculate_number_of_workers_per_node(min_ram_gb_per_worker)
    client = Client(
        LocalCluster(
            ip=get_node_name() if is_on_slurm_cluster() else None,
            n_workers=n_workers,
            threads_per_worker=DaskHandler.n_threads_per_worker,
        )
    )
    return client


def setup_dask_for_slurm(
    n_workers_scheduler_node: int,
    min_ram_gb_per_worker: Optional[IntFloat],
) -> Client:
    if is_first_node():
        # Create client and scheduler
        cluster = LocalCluster(
            ip=get_node_name(),
            n_workers=n_workers_scheduler_node,
            threads_per_worker=DaskHandler.n_threads_per_worker,
        )
        dask_client = Client(cluster)

        # Calculate number of workers per node
        n_workers_per_node = calculate_number_of_workers_per_node(min_ram_gb_per_worker)

        # Create dictionary with the information
        dask_info = {
            "scheduler_address": cluster.scheduler_address,
            "n_workers_per_node": n_workers_per_node,
        }

        # Write scheduler file
        with open(DASK_INFO_ADDRESS, "w") as f:
            json.dump(dask_info, f)

        # Wait until all workers are connected
        n_workers_requested = (
            get_number_of_nodes() - 1
        ) * n_workers_per_node + n_workers_scheduler_node

        start = time.time()
        while len(dask_client.scheduler_info()["workers"]) != n_workers_requested:
            print(
                f"Waiting for all workers to connect. Currently "
                f"{len(dask_client.scheduler_info()['workers'])} "
                f"workers connected of {n_workers_requested} requested."
            )
            time.sleep(3)  # To avoid spamming the scheduler
            if time.time() - start > DaskHandler.TIMEOUT:
                raise KaraboDaskError(
                    "Timeout while waiting for all workers to connect. "
                    "Something went wrong."
                )

        print(f"All {len(dask_client.scheduler_info()['workers'])} workers connected!")
        return dask_client

    else:
        # Wait until dask info file is created
        while not os.path.exists(DASK_INFO_ADDRESS):
            time.sleep(1)

        # Load dask info file
        with open(DASK_INFO_ADDRESS, "r") as f:
            dask_info = json.load(f)

        # Wait until dask info file is created
        while not os.path.exists(DASK_INFO_ADDRESS):
            time.sleep(1)

        # Load dask info file
        with open(DASK_INFO_ADDRESS, "r") as f:
            dask_info = json.load(f)

        # Calculate memory usage of each worker
        if DaskHandler.min_gb_ram_per_worker is None:
            memory_limit = f"{psutil.virtual_memory().available / 1e9}GB"
        else:
            memory_limit = f"{DaskHandler.min_gb_ram_per_worker}GB"

        async def start_worker(scheduler_address: str) -> None:
            worker = await Worker(
                scheduler_address,
                nthreads=DaskHandler.n_threads_per_worker,
                memory_limit=memory_limit,
            )
            await worker.finished()

        async def start_nanny(scheduler_address: str) -> None:
            nanny = await Nanny(
                scheduler_address,
                nthreads=DaskHandler.n_threads_per_worker,
                memory_limit=memory_limit,
            )
            await nanny.finished()

        scheduler_address = str(dask_info["scheduler_address"])
        # Number of workers you want to start
        n_workers = int(str(dask_info["n_workers_per_node"]))

        # Start workers
        for _ in range(n_workers):
            if DaskHandler.use_workers_or_nannies == "workers":
                asyncio.run(start_worker(scheduler_address))
            else:
                asyncio.run(start_nanny(scheduler_address))

        # Wait for the script to finish and for the
        # kill signal to be sent
        while True:
            time.sleep(10)


def extract_node_ids_from_node_list() -> List[int]:
    slurm_job_nodelist = check_env_var(
        var="SLURM_JOB_NODELIST", fun=extract_node_ids_from_node_list
    )
    if get_number_of_nodes() == 1:
        # Node name will be something like "psanagpu115"
        return [extract_digit_from_string(slurm_job_nodelist)]
    node_list = slurm_job_nodelist.split("[")[1].split("]")[0]
    id_ranges = node_list.split(",")
    node_ids = []
    for id_range in id_ranges:
        if "-" in id_range:
            min_id, max_id = id_range.split("-")
            node_ids += [i for i in range(int(min_id), int(max_id) + 1)]
        else:
            node_ids.append(int(id_range))

    return node_ids


def get_min_max_of_node_id() -> Tuple[int, int]:
    """
    Returns the min max from SLURM_JOB_NODELIST.
    Works if it's run only on two nodes (separated with a comma)
    of if it runs on more than two nodes (separated with a dash).
    """
    node_list = extract_node_ids_from_node_list()
    return min(node_list), max(node_list)


def get_lowest_node_id() -> int:
    return get_min_max_of_node_id()[0]


def get_base_string_node_list() -> str:
    slurm_job_nodelist = check_env_var(
        var="SLURM_JOB_NODELIST", fun=get_base_string_node_list
    )
    if get_number_of_nodes() == 1:
        return extract_chars_from_string(slurm_job_nodelist)
    else:
        return slurm_job_nodelist.split("[")[0]


def get_lowest_node_name() -> str:
    return get_base_string_node_list() + str(get_lowest_node_id())


def get_number_of_nodes() -> int:
    n_nodes = check_env_var(var="SLURM_JOB_NUM_NODES", fun=get_number_of_nodes)
    return int(n_nodes)


def get_node_id() -> int:
    # Attention, often the node id starts with a 0.
    slurmd_nodename = check_env_var(var="SLURMD_NODENAME", fun=get_node_id)
    len_id = len(get_base_string_node_list())
    return int(slurmd_nodename[-len_id:])


def get_node_name() -> str:
    return check_env_var(var="SLURMD_NODENAME", fun=get_node_id)


def is_first_node() -> bool:
    return get_node_id() == get_lowest_node_id()


def is_on_slurm_cluster() -> bool:
    return "SLURM_JOB_ID" in os.environ


def check_env_var(var: str, fun: Optional[Callable[..., Any]] = None) -> str:
    value = os.getenv(var)
    if value is None:
        suffix = ""
        if fun is not None:
            suffix = f" before calling `{fun.__name__}`"
        error_msg = f"Environment variable '{var}' must be set" + suffix + "."
        raise KaraboDaskError(error_msg)
    return value<|MERGE_RESOLUTION|>--- conflicted
+++ resolved
@@ -129,13 +129,9 @@
             "Detected SLURM cluster. Setting up dask on the following "
             f"nodes: {slurm_job_nodelist}"
         )
-<<<<<<< HEAD
         print("Detected SLURM cluster. Setting up dask on the following "
               f"nodes: {slurm_job_nodelist}")
         print(f"First Node, containing the scheduler, is: {get_node_name()}")
-=======
-        print(f"First Node, containing the scheduler, is: {get_node_name}")
->>>>>>> 4f164b6f
     else:
         pass
 

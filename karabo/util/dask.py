--- conflicted
+++ resolved
@@ -38,13 +38,9 @@
     min_gb_ram_per_worker : Optional[float]
         The minimum RAM to allocate per worker in GB.
     n_threads_per_worker : int
-<<<<<<< HEAD
-        The number of threads to use per worker. Standard is 1.
-=======
         The number of threads to use per worker. Standard is None, which
         means that the number of threads will be equal to the number of
         cores.
->>>>>>> 4e870a25
     use_dask: Optional[bool]
         Whether to use Dask or not. If None, Dask will be used if the
         current node is a SLURM node and there are more than 1 node.
@@ -146,19 +142,6 @@
             var="SLURM_JOB_NODELIST", fun=prepare_slurm_nodes_for_dask
         )
         print(
-<<<<<<< HEAD
-            "Detected SLURM cluster. Setting up dask on the following "
-            f"nodes: {slurm_job_nodelist}"
-        )
-        print(
-            "Detected SLURM cluster. Setting up dask on the following "
-            f"nodes: {slurm_job_nodelist}"
-        )
-        print(f"First Node, containing the scheduler, is: {get_node_name()}")
-    else:
-        pass
-
-=======
             f"""
             Preparing SLURM nodes for dask...
             First Node, containing the scheduler, is: {get_node_name()}
@@ -169,8 +152,6 @@
 
     else:
         pass
-
->>>>>>> 4e870a25
 
 def calculate_number_of_workers_per_node(
     min_ram_gb_per_worker: Optional[IntFloat],
@@ -271,17 +252,6 @@
         with open(DASK_INFO_ADDRESS, "r") as f:
             dask_info = json.load(f)
 
-<<<<<<< HEAD
-        # Wait until dask info file is created
-        while not os.path.exists(DASK_INFO_ADDRESS):
-            time.sleep(1)
-
-        # Load dask info file
-        with open(DASK_INFO_ADDRESS, "r") as f:
-            dask_info = json.load(f)
-
-=======
->>>>>>> 4e870a25
         # Calculate memory usage of each worker
         if DaskHandler.min_gb_ram_per_worker is None:
             memory_limit = f"{psutil.virtual_memory().available / 1e9}GB"

import os
import unittest

import numpy as np

<<<<<<< HEAD
from karabo.data.external_data import ExampleHDF5Map
from karabo.simulation.sky_model import SkyModel, get_GLEAM_Sky, read_sky_model_from_csv, Polarisation
=======
from karabo.simulation.sky_model import SkyModel
>>>>>>> 5aff0f2d
from karabo.test import data_path


class TestSkyModel(unittest.TestCase):

    @classmethod
    def setUpClass(cls) -> None:
        # make dir for result files
        if not os.path.exists('result/'):
            os.makedirs('result/')

    def test_init(self):
        sky1 = SkyModel()
        sky_data = np.array([
            [20.0, -30.0, 1, 0, 0, 0, 100.0e6, -0.7, 0.0, 0, 0, 0, 'source1'],
            [20.0, -30.5, 3, 2, 2, 0, 100.0e6, -0.7, 0.0, 600, 50, 45, 'source2'],
            [20.5, -30.5, 3, 0, 0, 2, 100.0e6, -0.7, 0.0, 700, 10, -10, 'source3']])
        sky1.add_point_sources(sky_data)
        sky2 = SkyModel(sky_data)
        # test if sources are inside now
        self.assertEqual(sky_data.shape, sky1.sources.shape)
        self.assertEqual(sky_data.shape, sky2.sources.shape)

    def test_not_full_array(self):
        sky1 = SkyModel()
        sky_data = np.array([
            [20.0, -30.0, 1],
            [20.0, -30.5, 3],
            [20.5, -30.5, 3]])
        sky1.add_point_sources(sky_data)
        sky2 = SkyModel(sky_data)
        # test if doc shape were expanded
        self.assertEqual(sky1.sources.shape, (sky_data.shape[0], 13))
        self.assertEqual(sky2.sources.shape, (sky_data.shape[0], 13))

    def test_plot_gleam(self):
        sky = SkyModel.get_GLEAM_Sky()
        sky.plot_sky([250, -80])
        cartesian_sky = sky.get_cartesian_sky()
        print(cartesian_sky)

    def test_get_cartesian(self):
        sky1 = SkyModel()
        sky_data = np.array([
            [20.0, -30.0, 1, 0, 0, 0, 100.0e6, -0.7, 0.0, 0, 0, 0, 'source1'],
            [20.0, -30.5, 3, 2, 2, 0, 100.0e6, -0.7, 0.0, 600, 50, 45, 'source2'],
            [20.5, -30.5, 3, 0, 0, 2, 100.0e6, -0.7, 0.0, 700, 10, -10, 'source3']])
        sky1.add_point_sources(sky_data)
        cart_sky = sky1.get_cartesian_sky()
        print(cart_sky)

    def test_filter_sky_model(self):
        sky = SkyModel.get_GLEAM_Sky()
        phase_center = [250, -80]  # ra,dec
        filtered_sky = sky.filter_by_radius(0, .55, phase_center[0], phase_center[1])
        filtered_sky.setup_default_wcs(phase_center)
        filtered_sky.explore_sky(phase_center=phase_center, figsize=(8, 6), s=80,
                                 xlim=(-.55, .55), ylim=(-.55, .55), with_labels=True)
        filtered_sky.write_to_file("./result/filtered_sky.csv")

    def test_read_sky_model(self):
        sky = SkyModel.read_from_file(f"{data_path}/filtered_sky.csv")
        sky.explore_sky(phase_center=[250, -80], figsize=(8, 6), s=80,
                        xlim=(-.55, .55), ylim=(-.55, .55), with_labels=True)

<<<<<<< HEAD
    def test_read_healpix_map(self):
        download = ExampleHDF5Map()
        path = download.get()
        source_array, nside = SkyModel.read_healpix_file_to_sky_model_array(f"{path}",
                                                                            0,
                                                                            Polarisation.STOKES_I)
        sky = SkyModel(source_array, nside=nside)
        sky.plot_sky([250, -80])
=======
    def test_get_poisson_sky(self):
        sky = SkyModel.get_random_poisson_disk_sky((220, -60), (260, -80), 0.1, 0.8, 2)
        sky.explore_sky([240, -70], xlim=(-10, 10), ylim=(-10, 10))
        sky.plot_sky([240, -70])
>>>>>>> 5aff0f2d
<|MERGE_RESOLUTION|>--- conflicted
+++ resolved
@@ -3,12 +3,7 @@
 
 import numpy as np
 
-<<<<<<< HEAD
-from karabo.data.external_data import ExampleHDF5Map
-from karabo.simulation.sky_model import SkyModel, get_GLEAM_Sky, read_sky_model_from_csv, Polarisation
-=======
-from karabo.simulation.sky_model import SkyModel
->>>>>>> 5aff0f2d
+from karabo.simulation.sky_model import SkyModel, Polarisation
 from karabo.test import data_path
 
 
@@ -74,7 +69,6 @@
         sky.explore_sky(phase_center=[250, -80], figsize=(8, 6), s=80,
                         xlim=(-.55, .55), ylim=(-.55, .55), with_labels=True)
 
-<<<<<<< HEAD
     def test_read_healpix_map(self):
         download = ExampleHDF5Map()
         path = download.get()
@@ -83,9 +77,8 @@
                                                                             Polarisation.STOKES_I)
         sky = SkyModel(source_array, nside=nside)
         sky.plot_sky([250, -80])
-=======
+
     def test_get_poisson_sky(self):
         sky = SkyModel.get_random_poisson_disk_sky((220, -60), (260, -80), 0.1, 0.8, 2)
         sky.explore_sky([240, -70], xlim=(-10, 10), ylim=(-10, 10))
-        sky.plot_sky([240, -70])
->>>>>>> 5aff0f2d
+        sky.plot_sky([240, -70])
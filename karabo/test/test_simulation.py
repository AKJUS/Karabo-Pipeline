--- conflicted
+++ resolved
@@ -30,49 +30,38 @@
         number_of_channels=64,
     )
 
-<<<<<<< HEAD
     simulation.run_simulation(telescope, sky, observation)
-=======
-        simulation.run_simulation(telescope, sky, observation)
-
-    def test_parallelization_by_observation(self):
-        sky = SkyModel.get_GLEAM_Sky([76])
-        phase_center = [250, -80]
-        CENTER_FREQUENCIES_HZ = [100e6, 101e6]
-        CHANNEL_BANDWIDTHS_HZ = [1, 2]
-        N_CHANNELS = [4, 8]
-
-        sky = sky.filter_by_radius(0, 0.55, phase_center[0], phase_center[1])
-        telescope = Telescope.get_ASKAP_Telescope()
-
-        simulation = InterferometerSimulation(
-            channel_bandwidth_hz=1e6, time_average_sec=1
-        )
-
-        obs_parallized = ObservationParallized(
-            center_frequencies_hz=CENTER_FREQUENCIES_HZ,
-            channel_bandwidths_hz=CHANNEL_BANDWIDTHS_HZ,
-            phase_centre_ra_deg=phase_center[0],
-            phase_centre_dec_deg=phase_center[1],
-            number_of_time_steps=24,
-            n_channels=N_CHANNELS,
-        )
-
-        visibilities = simulation.run_simulation(telescope, sky, obs_parallized)
-
-        for i, vis in enumerate(visibilities):
-            imager = Imager(
-                vis, imaging_npixel=2048, imaging_cellsize=3.878509448876288e-05
-            )  # imaging cellsize is over-written in the Imager based on max uv dist.
-            dirty = imager.get_dirty_image()
-            dirty.write_to_file(
-                f"result/parallized_by_obs/dirty_{i}.fits", overwrite=True
-            )
-            assert dirty.header["CRVAL4"] == CENTER_FREQUENCIES_HZ[i]
-            assert dirty.header["NAXIS4"] == N_CHANNELS[i]
-            assert dirty.header["CDELT4"] == CHANNEL_BANDWIDTHS_HZ[i]
 
 
-if __name__ == "__main__":
-    TestSimulation.test_parallelization_by_observation(TestSimulation)
->>>>>>> 15318cd5
+def test_parallelization_by_observation():
+    sky = SkyModel.get_GLEAM_Sky([76])
+    phase_center = [250, -80]
+    CENTER_FREQUENCIES_HZ = [100e6, 101e6]
+    CHANNEL_BANDWIDTHS_HZ = [1, 2]
+    N_CHANNELS = [4, 8]
+
+    sky = sky.filter_by_radius(0, 0.55, phase_center[0], phase_center[1])
+    telescope = Telescope.get_ASKAP_Telescope()
+
+    simulation = InterferometerSimulation(channel_bandwidth_hz=1e6, time_average_sec=1)
+
+    obs_parallized = ObservationParallized(
+        center_frequencies_hz=CENTER_FREQUENCIES_HZ,
+        channel_bandwidths_hz=CHANNEL_BANDWIDTHS_HZ,
+        phase_centre_ra_deg=phase_center[0],
+        phase_centre_dec_deg=phase_center[1],
+        number_of_time_steps=24,
+        n_channels=N_CHANNELS,
+    )
+
+    visibilities = simulation.run_simulation(telescope, sky, obs_parallized)
+
+    for i, vis in enumerate(visibilities):
+        imager = Imager(
+            vis, imaging_npixel=2048, imaging_cellsize=3.878509448876288e-05
+        )  # imaging cellsize is over-written in the Imager based on max uv dist.
+        dirty = imager.get_dirty_image()
+        dirty.write_to_file(f"result/parallized_by_obs/dirty_{i}.fits", overwrite=True)
+        assert dirty.header["CRVAL4"] == CENTER_FREQUENCIES_HZ[i]
+        assert dirty.header["NAXIS4"] == N_CHANNELS[i]
+        assert dirty.header["CDELT4"] == CHANNEL_BANDWIDTHS_HZ[i]
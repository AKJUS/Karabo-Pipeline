--- conflicted
+++ resolved
@@ -49,22 +49,6 @@
 
     def __init__(self):
         super().__init__("GLEAM_ECG.fits",
-<<<<<<< HEAD
-                         "https://swiss-ska.fhnw.ch/index.php/s/TFqpCeL882PDqKM/download/GLEAM_EGC.fits")
-
-
-class ExampleHDF5Map(DownloadObject):
-
-    def __init__(self):
-        super().__init__("example_map.h5",
-                         "https://swiss-ska.fhnw.ch/index.php/s/Pnrm5bi2QPx9mNz/download/exmaple_map.h5")
-
-
-class MIGHTEE(DownloadObject):
-
-    def __init__(self):
-        super().__init__("MIGHTEE.fits", "add url")
-=======
                          "https://object.cscs.ch/v1/AUTH_1e1ed97536cf4e8f9e214c7ca2700d62/karabo_public/GLEAM_EGC.fits")
 
 class MIGHTEESurveyDownloadObject(DownloadObject):
@@ -77,5 +61,4 @@
 class ExampleHDF5Map(DownloadObject):
     def __init__(self):
         super().__init__("example_map.h5",
-                         "https://object.cscs.ch/v1/AUTH_1e1ed97536cf4e8f9e214c7ca2700d62/karabo_public/example_map.h5")
->>>>>>> 5aff0f2d
+                         "https://object.cscs.ch/v1/AUTH_1e1ed97536cf4e8f9e214c7ca2700d62/karabo_public/example_map.h5")
--- conflicted
+++ resolved
@@ -180,22 +180,13 @@
         use_dask: Optional[bool] = None,
         client: Optional[Client] = None,
         split_idxs_per_group: Optional[List[List[int]]] = None,
-<<<<<<< HEAD
         split_sky_for_dask_how: Literal["randomly"] = "randomly",
         max_vram_usage_gpu: IntFloat = 0.8,
         precision: PrecisionType = "single",
         station_type: StationTypeType = "Isotropic beam",
+        enable_power_pattern: bool = False,
         gauss_beam_fwhm_deg: IntFloat = 0.0,
         gauss_ref_freq_hz: IntFloat = 0.0,
-=======
-        split_sky_for_dask_how: str = "randomly",
-        max_vram_usage_gpu: float = 0.8,
-        precision: str = "single",
-        station_type: str = "Isotropic beam",
-        enable_power_pattern: bool = False,
-        gauss_beam_fwhm_deg: float = 0.0,
-        gauss_ref_freq_hz: float = 0.0,
->>>>>>> a513de45
         ionosphere_fits_path: Optional[str] = None,
     ) -> None:
         if ms_file_path is None:

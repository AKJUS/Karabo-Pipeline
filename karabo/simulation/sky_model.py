from __future__ import annotations

import copy
import enum
import math
<<<<<<< HEAD
from dataclasses import dataclass, fields
from typing import (
    Any,
    Callable,
    Dict,
    List,
    Literal,
    Optional,
    Tuple,
    Type,
    Union,
    cast,
)
from warnings import warn

import dask.array as da
=======
from typing import Any, Callable, List, Literal, Optional, Tuple, Union, cast, overload
from warnings import warn

>>>>>>> 138a9d8e
import h5py
import matplotlib.pyplot as plt
import numpy as np
import oskar
import pandas as pd
import xarray as xr
from astropy import units as u
from astropy.io import fits
from astropy.table import Table
from astropy.visualization.wcsaxes import SphericalCircle
from astropy.wcs import WCS
from numpy.typing import NDArray
from typing_extensions import assert_never
from xarray.core.coordinates import DataArrayCoordinates

from karabo.data.external_data import (
    BATTYESurveyDownloadObject,
    GLEAMSurveyDownloadObject,
    MIGHTEESurveyDownloadObject,
)
from karabo.error import KaraboSkyModelError
from karabo.util._types import (
    IntFloat,
    IntFloatList,
    NPFloatInpBroadType,
    NPFloatLike,
    PrecisionType,
)
from karabo.util.hdf5_util import convert_healpix_2_radec, get_healpix_image
from karabo.util.math_util import get_poisson_disk_sky
from karabo.util.plotting_util import get_slices
from karabo.warning import KaraboWarning

GLEAM_freq = Literal[
    76,
    84,
    92,
    99,
    107,
    115,
    122,
    130,
    143,
    151,
    158,
    166,
    174,
    181,
    189,
    197,
    204,
    212,
    220,
    227,
]
StokesType = Literal["Stokes I", "Stokes Q", "Stokes U", "Stokes V"]

NPSkyType = Union[NDArray[np.float_], NDArray[np.object_]]
SkySourcesType = Union[NPSkyType, xr.DataArray]
_SourceIdType = Union[
    List[str],
    List[int],
    List[float],
    NDArray[np.object0],
    NDArray[np.int_],
    NDArray[np.float_],
    DataArrayCoordinates[xr.DataArray],
]


class Polarisation(enum.Enum):
    STOKES_I = (0,)
    STOKES_Q = (1,)
    STOKES_U = (2,)
    STOKES_V = 3


@dataclass
class SkyPrefixMapping:
    ra: str
    dec: str
    stokes_i: str
    stokes_q: Optional[str] = None
    stokes_u: Optional[str] = None
    stokes_v: Optional[str] = None
    ref_freq: Optional[str] = None
    spectral_index: Optional[str] = None
    rm: Optional[str] = None
    major: Optional[str] = None
    minor: Optional[str] = None
    pa: Optional[str] = None
    id: Optional[str] = None


XARRAY_DIM_0_DEFAULT, XARRAY_DIM_1_DEFAULT = cast(
    Tuple[str, str], xr.DataArray([[]]).dims
)


class SkyModel:
    """
    Class containing all information of the to be observed Sky.

    `SkyModel.sources` is a `xarray.DataArray`
        ( https://docs.xarray.dev/en/stable/generated/xarray.DataArray.html ).
    `np.ndarray` are also supported as input type for `SkyModel.sources`,
        however, the values in `SkyModel.sources` are converted to `xarray.DataArray`.

    :ivar sources:  List of all point sources in the sky as `xarray.DataArray`.
                    The source_ids reside in `SkyModel.source_ids` if provided
                    through `xarray.sources.coords` with an arbitrary string key
                    as index or `np.ndarray` as idx 12.
                    A single point source is described using the following col-order:

                    - [0] right ascension (deg)
                    - [1] declination (deg)
                    - [2] stokes I Flux (Jy)
                    - [3] stokes Q Flux (Jy): defaults to 0
                    - [4] stokes U Flux (Jy): defaults to 0
                    - [5] stokes V Flux (Jy): defaults to 0
                    - [6] reference_frequency (Hz): defaults to 0
                    - [7] spectral index (N/A): defaults to 0
                    - [8] rotation measure (rad / m^2): defaults to 0
                    - [9] major axis FWHM (arcsec): defaults to 0
                    - [10] minor axis FWHM (arcsec): defaults to 0
                    - [11] position angle (deg): defaults to 0
                    - [12] object-id: just for `np.ndarray`
                        it is removed in the `xr.DataArray`
                        and exists then in `xr.DataArray.coords` as index.

    """

    SOURCES_COLS = 12
    _STOKES_IDX: Dict[StokesType, int] = {
        "Stokes I": 2,
        "Stokes Q": 3,
        "Stokes U": 4,
        "Stokes V": 5,
    }

    def __init__(
        self,
        sources: Optional[SkySourcesType] = None,
        wcs: Optional[WCS] = None,
        precision: Type[np.float_] = np.float64,
    ) -> None:
        """
        Initialization of a new SkyModel

        :param sources: Adds point sources
        :param wcs: world coordinate system
        :param precision: precision of `sources`
        """
        self.__sources_dim_sources = XARRAY_DIM_0_DEFAULT
        self.__sources_dim_data = XARRAY_DIM_1_DEFAULT
        self._sources: Optional[xr.DataArray] = None
        self.precision = precision
        self.wcs = wcs
        self.sources = sources  # type: ignore [assignment]

    def __get_empty_sources(self, n_sources: int) -> xr.DataArray:
        empty_sources = np.hstack((np.zeros((n_sources, SkyModel.SOURCES_COLS)),))
        return xr.DataArray(
            empty_sources, dims=[self._sources_dim_sources, self._sources_dim_data]
        )

    def __set_sky_xarr_dims(self, sources: SkySourcesType) -> None:
        if isinstance(sources, np.ndarray):
            pass  # nothing toDo here
        elif isinstance(sources, xr.DataArray):  # checks xarray dims through setter
            self._sources_dim_sources, self._sources_dim_data = cast(
                Tuple[str, str], sources.dims
            )
        else:
            assert_never(f"{type(sources)} is not a valid `SkySourcesType`.")

    def _check_sources(self, sources: SkySourcesType) -> None:
        self.__set_sky_xarr_dims(sources=sources)
        if isinstance(sources, np.ndarray):
            pass
        elif isinstance(sources, xr.DataArray):
            if self.sources is None:
                return None
            if self.sources.indexes.keys() != sources.indexes.keys():
                sky_keys = list(self.sources.indexes.keys())
                provided_keys = list(sources.indexes.keys())
                raise KaraboSkyModelError(
                    f"Provided index name {provided_keys} (object id's) of `sources` "
                    + f"don't match already existing indicex name {sky_keys}."
                )
        else:
            assert_never(f"{type(sources)} is not a valid `SkySourcesType`.")
        return None

    def to_sky_xarray(self, sources: SkySourcesType) -> xr.DataArray:
        """Converts a `np.ndarray` or `xr.DataArray` to `SkyModel.sources`
            compatible `xr.DataArray`.

        Args:
            sources: Array to convert. Col-order see `SkyModel` description.

        Returns:
            `SkyModel.sources` compatible `xr.DataArray`.
        """
        if len(sources.shape) != 2:
            raise KaraboSkyModelError(
                "`sources` must be 2-dimensional but "
                + f"is {len(sources.shape)}-dimensional."
            )
        if sources.shape[1] < 3:
            raise KaraboSkyModelError(
                "`sources` requires min 3 cols: `right_ascension`, "
                + "`declination` and `stokes I flux`."
            )
        if isinstance(sources, xr.DataArray):
            if sources.shape[1] < SkyModel.SOURCES_COLS:
                fill = self.__get_empty_sources(n_sources=sources.shape[0])
                if len(sources.coords) > 0:
                    fill.coords[self._sources_dim_sources] = sources.coords[
                        self._sources_dim_sources
                    ]
                missing_cols = SkyModel.SOURCES_COLS - sources.shape[1]
                fill[:, :-missing_cols] = sources
                da = fill
            else:
                da = sources
        elif isinstance(sources, np.ndarray):
            if sources.shape[1] == SkyModel.SOURCES_COLS + 1:  # is last col source_id?
                source_ids = sources[:, 12]
                sources = np.delete(sources, np.s_[12], axis=1)  # type: ignore [assignment] # noqa: E501
                try:
                    sources = sources.astype(self.precision)
                except ValueError:
                    pass  # convertion failed
                da = xr.DataArray(
                    sources,
                    dims=[self._sources_dim_sources, self._sources_dim_data],
                    coords={self._sources_dim_sources: source_ids},
                )
            elif sources.shape[1] == SkyModel.SOURCES_COLS:
                da = xr.DataArray(
                    sources,
                    dims=[self._sources_dim_sources, self._sources_dim_data],
                )
            else:
                fill = self.__get_empty_sources(n_sources=sources.shape[0])
                missing_cols = SkyModel.SOURCES_COLS - sources.shape[1]
                fill[:, :-missing_cols] = sources
                da = fill
        else:
            assert_never(f"{type(sources)} is not a valid `SkySourcesType`.")

        return da

    def add_point_sources(self, sources: SkySourcesType) -> None:
        """Add new point sources to the sky model.

        :param sources: `np.ndarray` with shape (number of sources, 13), where you can
        place the "source_id" at index 12.
        OR an `xarray.DataArray` with shape (number of sources, 12) where you can place
        the "source_id" at `xarray.DataArray.coord` or use `SkyModel.source_ids` later.

        The column indices correspond to:

            - [0] right ascension (deg)-
            - [1] declination (deg)
            - [2] stokes I Flux (Jy)
            - [3] stokes Q Flux (Jy): defaults to 0
            - [4] stokes U Flux (Jy): defaults to 0
            - [5] stokes V Flux (Jy): defaults to 0
            - [6] reference_frequency (Hz): defaults to 0
            - [7] spectral index (N/A): defaults to 0
            - [8] rotation measure (rad / m^2): defaults to 0
            - [9] major axis FWHM (arcsec): defaults to 0
            - [10] minor axis FWHM (arcsec): defaults to 0
            - [11] position angle (deg): defaults to 0
            - source id (object): is in `SkyModel.source_ids` if provided

        """
        try:
            sds, sdd = self._sources_dim_sources, self._sources_dim_data
            self._check_sources(sources=sources)
            sky_sources = self.to_sky_xarray(sources=sources)
            if self.sources is not None:
                self.sources = xr.concat(
                    (self.sources, sky_sources), dim=self._sources_dim_sources
                ).astype(self.precision)
            else:
                self._sources = sky_sources.astype(self.precision)
        except BaseException as e:  # rollback of dim-names if sth goes wrong
            self._sources_dim_sources, self._sources_dim_data = sds, sdd
            raise e

    def write_to_file(self, path: str) -> None:
        self.save_sky_model_as_csv(path)

    @staticmethod
    def read_from_file(path: str) -> SkyModel:
        """
        Read a CSV file in to create a SkyModel.
        The CSV should have the following columns

        - right ascension (deg)
        - declination (deg)
        - stokes I Flux (Jy)
        - stokes Q Flux (Jy): if no information available, set to 0
        - stokes U Flux (Jy): if no information available, set to 0
        - stokes V Flux (Jy): if no information available, set to 0
        - reference_frequency (Hz): if no information available, set to 0
        - spectral index (N/A): if no information available, set to 0
        - rotation measure (rad / m^2): if no information available, set to 0
        - major axis FWHM (arcsec): if no information available, set to 0
        - minor axis FWHM (arcsec): if no information available, set to 0
        - position angle (deg): if no information available, set to 0
        - source id (object): is in `SkyModel.source_ids` if provided

        :param path: file to read in
        :return: SkyModel
        """
        dataframe = pd.read_csv(path).to_numpy()

        if dataframe.shape[1] < 3:
            raise KaraboSkyModelError(
                f"CSV does not have the necessary 3 basic columns (RA, DEC and "
                f"STOKES I), but only {dataframe.shape[1]} columns."
            )

        if dataframe.shape[1] >= 13:
            print(
                f"CSV has {dataframe.shape[1] - 13} too many rows. "
                + "The extra rows will be cut off."
            )

        sky = SkyModel(dataframe)
        return sky

    def to_np_array(self, with_obj_ids: bool = False) -> NPSkyType:
        """
        Gets the sources as np.ndarray

        :param with_obj_ids: Option whether object ids should be included or not

        :return: the sources of the SkyModel as np.ndarray
        """
        if self.sources is None:
            raise KaraboSkyModelError(
                "`sources` is None, add sources before calling `to_array`."
            )
        if with_obj_ids:
            if self.source_ids is None:
                raise KaraboSkyModelError(
                    "There are no 'source_ids' available in `sources`."
                )
            return np.hstack(
                (
                    self.sources.to_numpy(),
                    self.source_ids[self._sources_dim_sources]
                    .to_numpy()
                    .reshape(-1, 1),
                )
            )
        else:
            return self.sources.to_numpy()

    def rechunk_array_based_on_self(self, array: xr.DataArray) -> xr.DataArray:
        if self.sources is None:
            raise KaraboSkyModelError("Rechunking of `sources` None is not allowed.")
        if self.sources.chunks is not None:
            chunk_size = max(self.sources.chunks[0][0], 1)
            array = array.chunk({self._sources_dim_sources: chunk_size})
        else:
            pass
        return array

    @overload
    def filter_by_radius(
        self,
        inner_radius_deg: IntFloat,
        outer_radius_deg: IntFloat,
        ra0_deg: IntFloat,
        dec0_deg: IntFloat,
        indices: Literal[False] = False,
    ) -> SkyModel:
        ...

    @overload
    def filter_by_radius(
        self,
        inner_radius_deg: IntFloat,
        outer_radius_deg: IntFloat,
        ra0_deg: IntFloat,
        dec0_deg: IntFloat,
        indices: Literal[True],
    ) -> Tuple[SkyModel, NDArray[np.int_]]:
        ...

    def filter_by_radius(
        self,
        inner_radius_deg: IntFloat,
        outer_radius_deg: IntFloat,
        ra0_deg: IntFloat,
        dec0_deg: IntFloat,
        indices: bool = False,
    ) -> Union[SkyModel, Tuple[SkyModel, NDArray[np.int_]]]:
        """
        Filters the sky according to an inner and outer circle from the phase center

        :param inner_radius_deg: Inner radius in degrees
        :param outer_radius_deg: Outer radius in degrees
        :param ra0_deg: Phase center right ascension
        :param dec0_deg: Phase center declination
        :param indices: Optional parameter, if set to True,
        we also return the indices of the filtered sky copy
        :return sky: Filtered copy of the sky
        """
        copied_sky = copy.deepcopy(self)
        if copied_sky.sources is None:
            raise KaraboSkyModelError(
                "`sources` is None, add sources before calling `filter_by_radius`."
            )
        inner_circle = SphericalCircle(
            (ra0_deg * u.deg, dec0_deg * u.deg),
            inner_radius_deg * u.deg,  # pyright: ignore
        )
        outer_circle = SphericalCircle(
            (ra0_deg * u.deg, dec0_deg * u.deg),
            outer_radius_deg * u.deg,  # pyright: ignore
        )
        outer_sources = outer_circle.contains_points(copied_sky[:, 0:2])
        inner_sources = inner_circle.contains_points(copied_sky[:, 0:2])
        filtered_sources = np.logical_and(outer_sources, np.logical_not(inner_sources))
        filtered_sources_idxs = np.where(filtered_sources == True)[0]  # noqa
        copied_sky.sources = copied_sky.sources[filtered_sources_idxs]

        # Rechunk the array to the original chunk size
        copied_sky.sources = self.rechunk_array_based_on_self(copied_sky.sources)

        if indices:
            return copied_sky, filtered_sources_idxs
        else:
            return copied_sky

    def filter_by_radius_euclidean_flat_approximation(
        self,
        inner_radius_deg: IntFloat,
        outer_radius_deg: IntFloat,
        ra0_deg: IntFloat,
        dec0_deg: IntFloat,
        indices: bool = False,
    ) -> Union[SkyModel, Tuple[SkyModel, np.int64]]:
        # TODO description what is different to non-apporx, when should I use this fun?
        """_summary_

        Args:
            inner_radius_deg: _description_
            outer_radius_deg: _description_
            ra0_deg: _description_
            dec0_deg: _description_
            indices: _description_

        Returns:
            _description_
        """
        copied_sky = copy.deepcopy(self)
        if copied_sky.sources is None:
            raise KaraboSkyModelError(
                "`sources` is None, add sources before calling `filter_by_radius`."
            )

        # Calculate distances to phase center using flat Euclidean approximation
        x = (copied_sky[:, 0] - ra0_deg) * np.cos(np.radians(dec0_deg))
        y = copied_sky[:, 1] - dec0_deg
        distances_sq = np.add(np.square(x), np.square(y))

        # Filter sources based on inner and outer radius
        filter_mask = (distances_sq >= np.square(inner_radius_deg)) & (
            distances_sq <= np.square(outer_radius_deg)
        )

        copied_sky.sources = copied_sky.sources[filter_mask]

        copied_sky.sources = self.rechunk_array_based_on_self(copied_sky.sources)

        if indices:
            filtered_indices = cast(np.int64, np.where(filter_mask)[0])
            return copied_sky, filtered_indices
        else:
            return copied_sky

    def filter_by_flux(
        self,
        min_flux_jy: IntFloat,
        max_flux_jy: IntFloat,
    ) -> SkyModel:
        """
        Filters the sky using the Stokes-I-flux
        Values outside the range are removed

        :param min_flux_jy: Minimum flux in Jy
        :param max_flux_jy: Maximum flux in Jy
        :return sky: Filtered copy of the sky
        """
        copied_sky = copy.deepcopy(self)
        if copied_sky.sources is None:
            raise KaraboSkyModelError(
                "`sources` None is not allowed. "
                + "Add sources before calling `filter_by_flux`."
            )

        # Create mask
        filter_mask = (copied_sky[:, 2] >= min_flux_jy) & (
            copied_sky[:, 2] <= max_flux_jy
        )
        filter_mask = self.rechunk_array_based_on_self(filter_mask)

        # Apply the filter mask and drop the unmatched rows
        copied_sky.sources = copied_sky.sources.where(filter_mask, drop=True)

        return copied_sky

    def filter_by_frequency(
        self,
        min_freq: IntFloat,
        max_freq: IntFloat,
    ) -> SkyModel:
        """
        Filters the sky using the reference frequency in Hz

        :param min_freq: Minimum frequency in Hz
        :param max_freq: Maximum frequency in Hz
        :return sky: Filtered copy of the sky
        """
        copied_sky = copy.deepcopy(self)
        if copied_sky.sources is None:
            raise KaraboSkyModelError(
                "`sources` is None, add sources before calling `filter_by_frequency`."
            )

        # Create mask
        filter_mask = (copied_sky.sources[:, 6] >= min_freq) & (
            copied_sky.sources[:, 6] <= max_freq
        )
        filter_mask = self.rechunk_array_based_on_self(filter_mask)

        # Apply the filter mask and drop the unmatched rows
        copied_sky.sources = copied_sky.sources.where(filter_mask, drop=True)

        return copied_sky

    def get_wcs(self) -> WCS:
        """
        Gets the currently active world coordinate system astropy.wcs
        For details see https://docs.astropy.org/en/stable/wcs/index.html

        :return: world coordinate system
        """
        return self.wcs

    def set_wcs(self, wcs: WCS) -> None:
        """
        Sets a new world coordinate system astropy.wcs
        For details see https://docs.astropy.org/en/stable/wcs/index.html

        :param wcs: world coordinate system
        """
        self.wcs = wcs

    def setup_default_wcs(
        self,
        phase_center: IntFloatList = [0, 0],
    ) -> WCS:
        """
        Defines a default world coordinate system astropy.wcs
        For more details see https://docs.astropy.org/en/stable/wcs/index.html

        :param phase_center: ra-dec location

        :return: wcs
        """
        w = WCS(naxis=2)
        w.wcs.crpix = [0, 0]  # coordinate reference pixel per axis
        w.wcs.cdelt = [-1, 1]  # coordinate increments on sphere per axis
        w.wcs.crval = phase_center
        w.wcs.ctype = ["RA---AIR", "DEC--AIR"]  # coordinate axis type
        self.wcs = w
        return w

    @staticmethod
    def get_fits_catalog(path: str) -> Table:
        """
        Gets astropy.table.table.Table from a .fits catalog

        :param path: Location of the .fits file

        :return: fits catalog
        """
        return Table.read(path)

    def explore_sky(
        self,
        phase_center: IntFloatList,
        stokes: StokesType = "Stokes I",
        idx_to_plot: Optional[NDArray[np.int_]] = None,
        xlim: Optional[Tuple[IntFloat, IntFloat]] = None,
        ylim: Optional[Tuple[IntFloat, IntFloat]] = None,
        figsize: Optional[Tuple[IntFloat, IntFloat]] = None,
        title: Optional[str] = None,
        xlabel: Optional[str] = None,
        ylabel: Optional[str] = None,
        cfun: Optional[Callable[..., NPFloatInpBroadType]] = np.log10,
        cmap: Optional[str] = "plasma",
        cbar_label: Optional[str] = None,
        with_labels: bool = False,
        wcs: Optional[WCS] = None,
        wcs_enabled: bool = True,
        filename: Optional[str] = None,
        **kwargs: Any,
    ) -> None:
        """
        A scatter plot of the `SkyModel` (self) where the sources
        are projected according to the `phase_center`

        :param phase_center: [RA,DEC]
        :param stokes: `SkyModel` stoke flux
        :param idx_to_plot: If you want to plot only a subset of the sources, set
                            the indices here.
        :param xlim: RA-limit of plot
        :param ylim: DEC-limit of plot
        :param figsize: figsize as tuple
        :param title: plot title
        :param xlabel: xlabel
        :param ylabel: ylabel
        :param cfun: flux scale transformation function for scatter-coloring
        :param cmap: matplotlib color map
        :param cbar_label: color bar label
        :param with_labels: Plots object ID's if set?
        :param wcs: If you want to use a custom astropy.wcs, ignores `phase_center` if
                    set
        :param wcs_enabled: Use wcs transformation?
        :param filename: Set to path/fname to save figure (set extension to fname to
                         overwrite .png default)
        :param kwargs: matplotlib kwargs for scatter & Collections, e.g. customize `s`,
                       `vmin` or `vmax`
        """
        # To avoid having to read the data multiple times, we read it once here
        if self.sources is None:
            raise KaraboSkyModelError("Can't plot sky if `sources` is None.")
        if idx_to_plot is not None:
            data = self.sources[idx_to_plot].as_numpy()
        else:
            data = self.sources.as_numpy()
        if wcs_enabled:
            if wcs is None:
                wcs = self.setup_default_wcs(phase_center)
            px, py = wcs.wcs_world2pix(
                self[:, 0], self[:, 1], 0
            )  # ra-dec transformation
            xlim_reset, ylim_reset = False, False
            if xlim is None and ylim is not None:
                xlim = (-1, 1)
                xlim_reset = True
            elif xlim is not None and ylim is None:
                ylim = (-1, 1)
                ylim_reset = True
            if xlim is not None and ylim is not None:
                xlim, ylim = wcs.wcs_world2pix(xlim, ylim, 0)
            if xlim_reset:
                xlim = None
            if ylim_reset:
                ylim = None
        else:
            px, py = self[:, 0], self[:, 1]

        flux = None
        if cmap is not None:
            flux = self[:, SkyModel._STOKES_IDX[stokes]].to_numpy()
            if cfun is not None:
                if cfun in [np.log10, np.log] and any(flux <= 0):
                    warn(
                        KaraboWarning(
                            "Warning: flux with value <= 0 found, setting "
                            "those to np.nan to avoid "
                            "logarithmic errors (only affects the colorbar)"
                        )
                    )

                    flux = np.where(flux > 0, flux, np.nan)
                flux = cast(NDArray[np.float_], cfun(flux))

        # handle matplotlib kwargs
        # not set as normal args because default assignment depends on args
        if "vmin" not in kwargs:
            kwargs["vmin"] = np.nanmin(flux)  # type: ignore [arg-type]
        if "vmax" not in kwargs:
            kwargs["vmax"] = np.nanmax(flux)  # type: ignore [arg-type]

        if wcs_enabled:
            slices = get_slices(wcs)
            fig, ax = plt.subplots(
                figsize=figsize, subplot_kw=dict(projection=wcs, slices=slices)
            )
        else:
            fig, ax = plt.subplots(figsize=figsize)
        sc = ax.scatter(px, py, c=flux, cmap=cmap, **kwargs)

        if with_labels:
            unique_keys, indices = np.unique(
                data[self._sources_dim_sources], return_index=True
            )
            for i, txt in enumerate(unique_keys):
                if self.shape[0] > 1:
                    ax.annotate(
                        txt,
                        (px[indices][i], py[indices][i]),
                    )
                else:
                    ax.annotate(txt, (px, py))
        # Add grid
        ax.grid()
        plt.axis("equal")
        if cbar_label is None:
            cbar_label = ""
        plt.colorbar(sc, label=cbar_label)
        if title is not None:
            plt.title(title)
        if xlim is not None:
            plt.xlim(xlim)
        if ylim is not None:
            plt.ylim(ylim)
        if xlabel is not None:
            plt.xlabel(xlabel)
        if ylabel is not None:
            plt.ylabel(ylabel)
        plt.show(block=False)
        plt.pause(1)

        if isinstance(filename, str):
            fig.savefig(fname=filename)

    @staticmethod
    def get_OSKAR_sky(
        sky: Union[SkySourcesType, SkyModel],
        precision: PrecisionType = "double",
    ) -> oskar.Sky:
        """
        Get OSKAR sky model object from the defined Sky Model

        :return: oskar sky model
        """
        if sky.shape[1] > 12:
            return oskar.Sky.from_array(sky[:, :12], precision)
        else:
            return oskar.Sky.from_array(sky, precision)

    @staticmethod
    def read_healpix_file_to_sky_model_array(
        file: str,
        channel: int,
        polarisation: Polarisation,
    ) -> Tuple[xr.DataArray, int]:
        """
        Read a healpix file in hdf5 format.
        The file should have the map keywords:

        :param file: hdf5 file path (healpix format)
        :param channel: Channels of observation (between 0 and maximum numbers of
                        channels of observation)
        :param polarisation: 0 = Stokes I, 1 = Stokes Q, 2 = Stokes U, 3 = Stokes  V
        :return:
        """
        arr = get_healpix_image(file)
        filtered = arr[channel][polarisation.value]
        ra, dec, nside = convert_healpix_2_radec(filtered)
        return xr.DataArray(np.vstack((ra, dec, filtered)).transpose()), nside

    @property
    def shape(self) -> Tuple[int, ...]:
        if self.sources is None:
            raise AttributeError(
                "`sources` is None and therefore has no `shape` attribute."
            )
        return self.sources.shape

    @property
    def num_sources(self) -> int:
        if self.sources is None:
            return 0
        else:
            return self.shape[0]

    @property
    def sources(self) -> Optional[xr.DataArray]:
        return self._sources

    @sources.setter
    def sources(self, value: Optional[SkySourcesType]) -> None:
        """Sources setter.

        Does also allow numpy-arrays.
        But mypy doesn't allow getter and setter to have different dtypes.
        Just set "# type: ignore [assignment]" in case you don't have exctly an `xarray`

        Args:
            value: sources, `xarray.DataArray` or `np.ndarray`
        """
        self._sources = None
        self._sources_dim_sources = XARRAY_DIM_0_DEFAULT
        self._sources_dim_data = XARRAY_DIM_1_DEFAULT
        if value is not None:
            self.add_point_sources(sources=value)

    @property
    def _sources_dim_sources(self) -> str:
        if self.sources is None:
            return XARRAY_DIM_0_DEFAULT
        else:
            return self.__sources_dim_sources

    @_sources_dim_sources.setter
    def _sources_dim_sources(self, value: str) -> None:
        if (
            self._sources_dim_sources != XARRAY_DIM_0_DEFAULT
            and self._sources_dim_sources != value
        ):
            raise KaraboSkyModelError(
                "Provided dim_0 name is not consistent with existing dim-name of "
                + f"`sources`. Provided dim-name is {value} but existing is "
                + f"{self._sources_dim_sources}."
            )
        self.__sources_dim_sources = value

    @property
    def _sources_dim_data(self) -> str:
        if self.sources is None:
            return XARRAY_DIM_1_DEFAULT
        else:
            return self.__sources_dim_data

    @_sources_dim_data.setter
    def _sources_dim_data(self, value: str) -> None:
        if (
            self._sources_dim_data != XARRAY_DIM_1_DEFAULT
            and self._sources_dim_data != value
        ):
            raise KaraboSkyModelError(
                "Provided dim_1 name is not consistent with existing dim-name of "
                + f"`sources`. Provided dim-name is {value} but existing is "
                + f"{self._sources_dim_data}."
            )
        self.__sources_dim_data = value

    @property
    def source_ids(self) -> Optional[DataArrayCoordinates[xr.DataArray]]:
        if self.sources is not None and len(self.sources.coords) > 0:
            return self.sources.coords
        else:
            return None

    @source_ids.setter
    def source_ids(
        self,
        value: Optional[_SourceIdType],
    ) -> None:
        if self.sources is None or self._sources is None:
            raise KaraboSkyModelError(
                "Setting source-ids on empty `sources` is not allowed."
            )
        if value is None:
            if self._sources_dim_sources in self._sources.indexes:
                self._sources = self._sources.reset_index(
                    self._sources_dim_sources, drop=True
                )
        else:
            if isinstance(value, DataArrayCoordinates):
                if self._sources_dim_sources not in value:
                    raise KaraboSkyModelError(
                        f"Coord key {self._sources_dim_sources} not found in "
                        + "provided `DataArrayCoordinates`."
                    )
                n_provided = value[self._sources_dim_sources].shape[0]
            else:
                n_provided = len(value)
            if self.sources.shape[0] != n_provided:
                raise KaraboSkyModelError(
                    f"Number of provided sources of `source_ids` {n_provided} does "
                    f"not match the number of existing sources {self.sources.shape[0]}."
                )
            self.sources.coords[self._sources_dim_sources] = value

    def __getitem__(self, key: Any) -> xr.DataArray:
        """
        Allows to get access to self.sources in an np.ndarray like manner
        If casts the selected array/scalar to float64 if possible
        (usually if source_id is not selected)

        :param key: slice key

        :return: sliced self.sources
        """
        if self.sources is None:
            raise AttributeError("`sources` is None and therefore can't be accessed.")
        return self.sources[key]

    def __setitem__(
        self,
        key: Any,
        value: Union[SkySourcesType, NPFloatLike],
    ) -> None:
        """
        Allows to set values in an np.ndarray like manner

        :param key: slice key
        :param value: values to store
        """
        if self.sources is None:
            raise KaraboSkyModelError("Can't acces `sources` because it's None.")
        # access `sources.getter`, not `sources.setter` which is fine
        self.sources[key] = value

    def save_sky_model_as_csv(self, path: str) -> None:
        """
        Save source array into a csv.
        :param path: path to save the csv file in.
        """
        if self.sources is None:
            raise KaraboSkyModelError("Can't save `sources` because they're None.")
        df = pd.DataFrame(self.sources)
        df["source id (object)"] = self.sources[self._sources_dim_sources].values
        df.to_csv(
            path,
            index=False,
            header=[
                "right ascension (deg)",
                "declination (deg)",
                "stokes I Flux (Jy)",
                "stokes Q Flux (Jy)",
                "stokes U Flux (Jy)",
                "stokes V Flux (Jy)",
                "reference_frequency (Hz)",
                "spectral index (N/A)",
                "rotation measure (rad / m^2)",
                "major axis FWHM (arcsec)",
                "minor axis FWHM (arcsec)",
                "position angle (deg)",
                "source id (object)",
            ],
        )

    def save_sky_model_to_txt(
        self,
        path: str,
        cols: List[int] = [0, 1, 2, 3, 4, 5, 6, 7],
    ) -> None:
        if self.sources is None:
            raise AttributeError("Can't save sky-model because `sources` is None.")
        np.savetxt(path, self.sources[:, cols])

    @staticmethod
    def __convert_ra_dec_to_cartesian(
        ra: IntFloat, dec: IntFloat
    ) -> NDArray[np.float_]:
        x = math.cos(math.radians(ra)) * math.cos(math.radians(dec))
        y = math.sin(math.radians(ra)) * math.cos(math.radians(dec))
        z = math.sin(math.radians(dec))
        r = np.array([x, y, z])
        norm = cast(np.float_, np.linalg.norm(r))
        if norm == 0:
            return r
        return r / norm

    def get_cartesian_sky(self) -> NDArray[np.float_]:
        if self.sources is None:
            raise AttributeError("Can't create cartesian-sky when `sources` is None.")
        cartesian_sky = np.squeeze(
            np.apply_along_axis(
                lambda row: [
                    self.__convert_ra_dec_to_cartesian(float(row[0]), float(row[1]))
                ],
                axis=1,
                arr=self.sources,
            )
        )
        return cartesian_sky

    @staticmethod
    def get_sky_model_from_h5_to_xarray(
        path: str,
        prefix_mapping: SkyPrefixMapping,
        extra_columns: Optional[List[str]] = None,
        chunksize: Union[int, Literal["auto"]] = "auto",
    ) -> SkyModel:
        """
        Load a sky model dataset from an HDF5 file and
        converts it to an xarray DataArray.

        Parameters
        ----------
        path : str
            Path to the input HDF5 file.
        prefix_mapping : SkyPrefixMapping
            Mapping column names to their corresponding dataset paths
            in the HDF5 file.
            If the column is not present in the HDF5 file, set its value to None.
        extra_columns : Optional[List[str]], default=None
            A list of additional column names to include in the output DataArray.
            If not provided, only the default columns will be included.
        chunksize : Union[int, str], default=auto
            Chunk size for Dask arrays. This determines the size of chunks that
            the data will be divided into when read from the file. Can be an
            integer or 'auto'. If 'auto', Dask will choose an optimal chunk size.

        Returns
        -------
        xr.DataArray
            A 2D xarray DataArray containing the sky model data. Rows represent data
            points and columns represent different data fields ('ra', 'dec', ...).
        """
        f = h5py.File(path, "r")
        data_arrays: List[xr.DataArray] = []

        for field in fields(prefix_mapping):
            field_value: Optional[str] = getattr(prefix_mapping, field.name)
            if field_value is None:
                shape = f[prefix_mapping.ra].shape
                dask_array = da.zeros(shape, chunks=(chunksize,))  # type: ignore [attr-defined] # noqa: E501
            else:
                dask_array = da.from_array(f[field_value], chunks=(chunksize,))  # type: ignore [attr-defined] # noqa: E501
            data_arrays.append(xr.DataArray(dask_array, dims=[XARRAY_DIM_0_DEFAULT]))

        if extra_columns is not None:
            for col in extra_columns:
                dask_array = da.from_array(f[col], chunks=(chunksize,))  # type: ignore [attr-defined] # noqa: E501
                data_arrays.append(
                    xr.DataArray(dask_array, dims=[XARRAY_DIM_0_DEFAULT])
                )

        sky = xr.concat(data_arrays, dim=XARRAY_DIM_1_DEFAULT)
        sky = sky.T
        sky = sky.chunk(
            {XARRAY_DIM_0_DEFAULT: chunksize, XARRAY_DIM_1_DEFAULT: sky.shape[1]}  # type: ignore [dict-item] # noqa: E501
        )
        return SkyModel(sky)

    @staticmethod
    def get_GLEAM_Sky(frequencies: Optional[List[GLEAM_freq]] = None) -> SkyModel:
        """
        get_GLEAM_Sky - Returns a SkyModel object containing sources with flux densities
        at the specified frequencies from the GLEAM survey.

        Parameters:
            frequencies (list): A list of frequencies in MHz for which the flux
            densities are required. Available frequencies are:
            [76, 84, 92, 99, 107, 115, 122, 130, 143, 151, 158, 166,
            174, 181, 189, 197, 204, 212, 220, 227]. Default is to return
            all frequencies.

        Returns:
            SkyModel: A SkyModel object containing sources with flux densities
            at the specified frequencies (Hz).

        Example:
            >>> gleam_sky = SkyModel.get_GLEAM_Sky([76, 107, 143])
            >>> print(gleam_sky)
            <SkyModel object at 0x7f8a1545fc10>
            >>> print(gleam_sky.num_sources)
            921259
        """
        if frequencies is None:
            frequencies = [
                76,
                84,
                92,
                99,
                107,
                115,
                122,
                130,
                143,
                151,
                158,
                166,
                174,
                181,
                189,
                197,
                204,
                212,
                220,
                227,
            ]
        # Get path to Gleamsurvey
        survey = GLEAMSurveyDownloadObject()
        path = survey.get()

        prefix_mapping = SkyPrefixMapping(
            ra="RAJ2000",
            dec="DEJ2000",
            stokes_i="Fp",
            minor="a",
            pa="b",
            id="GLEAM",
        )

        return SkyModel.get_sky_model_from_fits(
            path=path,
            frequencies=frequencies,  # type: ignore[arg-type]
            prefix_mapping=prefix_mapping,
            concat_freq_with_prefix=True,
            filter_data_by_stokes_i=True,
            frequency_to_mhz_multiplier=1e6,
        )

    @staticmethod
    def get_sky_model_from_fits(
        path: str,
        frequencies: List[int],
        prefix_mapping: SkyPrefixMapping,
        concat_freq_with_prefix: bool = False,
        filter_data_by_stokes_i: bool = False,
        frequency_to_mhz_multiplier: float = 1e6,
        chunksize: Union[int, Literal["auto"]] = "auto",
        memmap: bool = False,
    ) -> SkyModel:
        """
        Reads data from a FITS file and creates an xarray Dataset containing
        information about celestial sources at given frequencies.

        Parameters
        ----------
        path : str
            Path to the input FITS file.
        frequencies : list
            List of frequencies of interest in MHz.
        prefix_mapping : SkyPrefixMapping
            Maps column names in the FITS file to column names
            used in the output Dataset.
            Keys should be the original column names, values should be the
            corresponding column names in the Dataset.
            Any column names not present in the dictionary will be excluded
            from the output Dataset.
        concat_freq_with_prefix : bool, optional
            If True, concatenates the frequency with the prefix for each column.
            Defaults to False.
        filter_data_by_stokes_i : bool, optional
            If True, filters the data by Stokes I. Defaults to False.
        frequency_to_mhz_multiplier : float, optional
            Factor to convert the frequency units to MHz. Defaults to 1e6.
        chunksize : int or str, optional
            The size of the chunks to use when creating the Dask arrays. This can
            be an integer representing the number of rows per chunk, or a string
            representing the size of each chunk in bytes (e.g. '64MB', '1GB', etc.)
            or 'auto'.
        memmap : bool, optional
            Whether to use memory mapping when opening the FITS file. Defaults to False.
            Allows for reading of larger-than-memory files.

        Returns
        -------
        xr.DataArray
            xarray DataArray object containing information about celestial sources
            at given frequencies.

        Notes
        -----
        The FITS file should have a data table in its first HDU.
        Valid columns are:
        "ra", "dec", "stokes_i", "stokes_q", "stokes_u", "stokes_v", "ref_freq",
        "spectral_index", "rm", "major", "minor", "pa", and "id".
        Any additional columns will be ignored.

        The `prefix_mapping` values should map the required columns to their
        corresponding column names in the input FITS file. For example:

        If a column name in the FITS file is not present in `prefix_mapping`
        values, it will be excluded from the output Dataset.

        Examples
        --------
        >>> sky_data = SkyModel.get_sky_model_from_fits(
        ...     path="input.fits",
        ...     frequencies=[100, 200, 300],
        ...     prefix_mapping=SkyPrefixMapping(
        ...         ra="RAJ2000",
        ...         dec="DEJ2000",
        ...         stokes_i="Fp",
        ...         minor="a",
        ...         pa="b",
        ...         id="pa",
        ...     ),
        ...     concat_freq_with_prefix=True,
        ...     filter_data_by_stokes_i=True,
        ...     chunks='auto',
        ...     memmap=False,
        ... )

        """
        with fits.open(path, memmap=memmap) as hdul:
            header = hdul[1].header
            data = hdul[1].data

        column_names = [header[f"TTYPE{i+1}"] for i in range(header["TFIELDS"])]
        data_dict = {name: data[name] for name in column_names}

        dataset = xr.Dataset(data_dict)
        data_arrays: List[xr.DataArray] = []

        for freq in frequencies:
            freq_str = str(freq).zfill(3)

            if filter_data_by_stokes_i and prefix_mapping.stokes_i is not None:
                dataset_filtered = dataset.dropna(
                    dim=f"{prefix_mapping.stokes_i}{freq_str}"
                )
            else:
                dataset_filtered = dataset

            data_list: List[xr.DataArray] = []
            if prefix_mapping.id is not None:
                source_ids = dataset_filtered[prefix_mapping.id].values
            else:
                source_ids = None
            for field in fields(prefix_mapping):
                col = field.name
                pm_col: Optional[str] = getattr(prefix_mapping, field.name)
                if col == "id":
                    continue
                if pm_col is not None:
                    if concat_freq_with_prefix and col not in ["ra", "dec"]:
                        col_name = pm_col + freq_str
                    else:
                        col_name = pm_col

                    freq_data = xr.DataArray(
                        dataset_filtered[col_name].values,
                    )
                elif col == "ref_freq":
                    freq_data = xr.DataArray(
                        np.full(
                            len(dataset_filtered[prefix_mapping.ra]),
                            freq * frequency_to_mhz_multiplier,
                        ),
                    )
                else:
                    freq_data = xr.DataArray(
                        np.zeros(len(dataset_filtered[prefix_mapping.ra])),
                    )
                data_list.append(freq_data)

            data_array = xr.concat(data_list, dim=XARRAY_DIM_1_DEFAULT)
            if source_ids is not None:
                data_array.coords[XARRAY_DIM_0_DEFAULT] = source_ids
            data_arrays.append(data_array)

        for freq_dataset in data_arrays:
            freq_dataset.chunk({XARRAY_DIM_0_DEFAULT: chunksize})  # type: ignore [dict-item] # noqa: E501

        result_dataset = (
            xr.concat(data_arrays, dim=XARRAY_DIM_0_DEFAULT)
            .chunk({XARRAY_DIM_0_DEFAULT: chunksize})  # type: ignore [dict-item]
            .T
        )

        return SkyModel(result_dataset)

    @staticmethod
    def get_BATTYE_sky() -> SkyModel:
        """
        Downloads BATTYE survey data and generates a sky
        model using the downloaded data.

        Source:
        The BATTYE survey data was provided by Jennifer Studer
        (https://github.com/jejestern)

        Returns:
            SkyModel: A sky model generated from the BATTYE survey data.
            The sky model contains the following information:

            - 'Right Ascension' (ra): The right ascension coordinates
                of the celestial objects.
            - 'Declination' (dec): The declination coordinates of the
                celestial objects.
            - 'Flux' (i): The flux measurements of the celestial objects.
            - 'Observed Redshift': Additional observed redshift information
                of the celestial objects.

            Note: Other properties such as 'stokes_q', 'stokes_u', 'stokes_v',
             'ref_freq', 'spectral_index', 'rm', 'major', 'minor', 'pa', and 'id'
            are not included in the sky model.


        """
        survey = BATTYESurveyDownloadObject()
        path = survey.get()
        column_mapping = SkyPrefixMapping(
            ra="Right Ascension",
            dec="Declination",
            stokes_i="Flux",
        )
        extra_columns = ["Observed Redshift"]

        sky = SkyModel.get_sky_model_from_h5_to_xarray(
            path=path, prefix_mapping=column_mapping, extra_columns=extra_columns
        )
        if sky.sources is None:
            raise KaraboSkyModelError("`sky.sources` is None but shouldn't be.")

        sky.sources[:, 1] *= -1

        return sky

    @staticmethod
    def get_MIGHTEE_Sky() -> SkyModel:
        """
        Downloads the MIGHTEE catalog and creates a SkyModel object.

        Returns
        -------
        SkyModel
            SkyModel object containing information about celestial sources
            in the MIGHTEE survey.

        Notes
        -----
        The MIGHTEE catalog is downloaded using the MIGHTEESurveyDownloadObject class.

        The SkyModel object contains columns for "ra", "dec", "i", "q", "u", "v",
        "ref_freq", "major", "minor", "pa", and "id".
        The "ref_freq" column is set to 76 MHz, and the "q", "u", and "v" columns
        are set to zero. The "major", "minor", "pa", and "id" columns are obtained
        from the "IM_MAJ", "IM_MIN", "IM_PA", and "NAME" columns of the catalog,
        respectively.
        """
        survey = MIGHTEESurveyDownloadObject()
        path = survey.get()
        prefix_mapping = SkyPrefixMapping(
            ra="RA",
            dec="DEC",
            stokes_i="NU_EFF",
            major="IM_MAJ",
            minor="IM_MIN",
            pa="IM_PA",
            id="NAME",
        )

        return SkyModel.get_sky_model_from_fits(
            path=path,
            frequencies=[76],
            prefix_mapping=prefix_mapping,
            concat_freq_with_prefix=False,
            filter_data_by_stokes_i=False,
            frequency_to_mhz_multiplier=1e6,
            memmap=False,
        )

    @staticmethod
    def get_random_poisson_disk_sky(
        min_size: Tuple[IntFloat, IntFloat],
        max_size: Tuple[IntFloat, IntFloat],
        flux_min: IntFloat,
        flux_max: IntFloat,
        r: int = 3,
    ) -> SkyModel:
<<<<<<< HEAD
        sky_array = xr.DataArray(
            get_poisson_disk_sky(min_size, max_size, flux_min, flux_max, r)
        )
        return SkyModel(sky_array)
=======
        sky_array = get_poisson_disk_sky(min_size, max_size, flux_min, flux_max, r)
        return SkyModel(sky_array)

    @staticmethod
    def sky_test() -> SkyModel:
        """

        Construction of a sky model which can be used for testing and visualising the
        simulation with equal distributed point sources around the phase center ra=20,
        deg=-30.

        Returns:
             The test sky model.
        """
        sky = SkyModel()
        sky_data = np.zeros((81, 12))
        a = np.arange(-32, -27.5, 0.5)
        b = np.arange(18, 22.5, 0.5)
        dec_arr, ra_arr = np.meshgrid(a, b)
        sky_data[:, 0] = ra_arr.flatten()
        sky_data[:, 1] = dec_arr.flatten()
        sky_data[:, 2] = 1

        sky.add_point_sources(sky_data)

        return sky

    @staticmethod
    def sky_from_h5_with_redshift(
        path: str, ra_deg: float, dec_deg: float, outer_rad: float = 5.0
    ) -> Tuple[SkyModel, NDArray[np.float_]]:
        """
        A sky model is created from a h5 file containing a catalog with right ascension,
        declination, flux and observed redshift of HI distribution. The sky model only
        takes into account sources around a certain radius of the phase center.

        :param path: Path of the h5 file.
        :param ra_deg: Phase center, right ascension.
        :param dec_deg: Phase center, declination.
        :param outer_rad: The radius size of the sky model to be considered.
        :return: The sky model and the corresponding redshifts.
        TODO: Change after branch 400 is merged.
        """

        # Read in the catalog (only works for catalogs which are not very large)
        catalog = h5py.File(path, "r")
        print("The catalog keys are:", list(catalog.keys()))
        print("The unit of the flux given here is:", catalog["Flux"].attrs["Units"])
        print(
            "Number of elements in the complete catalog:",
            len(catalog["Declination"][()]),
        )

        ra = np.array(catalog["Right Ascension"])
        # We multiply by -1 to change the catalog to the Southern sky
        dec = np.array(catalog["Declination"]) * -1
        flux = np.array(catalog["Flux"])
        z_obs = np.array(catalog["Observed Redshift"])
        catalog.close()

        # We construct the sky model from the catalog information with Karabo
        sky_data = np.zeros((len(ra), 12))
        sky_data[:, 0] = ra
        sky_data[:, 1] = dec
        sky_data[:, 2] = flux
        sky = SkyModel()
        sky.add_point_sources(sky_data)

        # We only take into account a certain FOV, we filter the sky for this FOV
        sky_filter, filter_in = sky.filter_by_radius(
            ra0_deg=ra_deg,
            dec0_deg=dec_deg,
            inner_radius_deg=0.0,
            outer_radius_deg=outer_rad,
            indices=True,
        )
        z_obs_filter = z_obs[filter_in]
        print(
            "Number of elements in diluted catalog in the interesting FOV:",
            len(sky_filter[:, 0]),
        )

        return sky_filter, z_obs_filter
>>>>>>> 138a9d8e
<|MERGE_RESOLUTION|>--- conflicted
+++ resolved
@@ -3,7 +3,6 @@
 import copy
 import enum
 import math
-<<<<<<< HEAD
 from dataclasses import dataclass, fields
 from typing import (
     Any,
@@ -16,15 +15,11 @@
     Type,
     Union,
     cast,
+    overload,
 )
 from warnings import warn
 
 import dask.array as da
-=======
-from typing import Any, Callable, List, Literal, Optional, Tuple, Union, cast, overload
-from warnings import warn
-
->>>>>>> 138a9d8e
 import h5py
 import matplotlib.pyplot as plt
 import numpy as np
@@ -1388,13 +1383,9 @@
         flux_max: IntFloat,
         r: int = 3,
     ) -> SkyModel:
-<<<<<<< HEAD
         sky_array = xr.DataArray(
             get_poisson_disk_sky(min_size, max_size, flux_min, flux_max, r)
         )
-        return SkyModel(sky_array)
-=======
-        sky_array = get_poisson_disk_sky(min_size, max_size, flux_min, flux_max, r)
         return SkyModel(sky_array)
 
     @staticmethod
@@ -1476,5 +1467,4 @@
             len(sky_filter[:, 0]),
         )
 
-        return sky_filter, z_obs_filter
->>>>>>> 138a9d8e
+        return sky_filter, z_obs_filter